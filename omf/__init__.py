"""omf: API library for Open Mining Format file interchange format"""
from __future__ import absolute_import
from __future__ import division
from __future__ import print_function
from __future__ import unicode_literals

from .base import Project
from .blockmodel import RegularBlockModel
from .composite import CompositeElement
from .data import (
<<<<<<< HEAD
    Array, Legend, CategoryData, Colormap, NumericData,
=======
    Array, Colormap, Legend, MappedData, NumericData, StringData, VectorData
>>>>>>> 640b1b84
)
from .lineset import LineSetElement
from .pointset import PointSetElement
from .surface import SurfaceElement, SurfaceGridElement
from .texture import ProjectedTexture, UVMappedTexture
from .volume import VolumeGridElement

from .fileio import OMFReader, OMFWriter

__version__ = '1.0.1'
__author__ = 'Global Mining Guidelines Group'
__license__ = 'MIT License'
__copyright__ = 'Copyright 2019 Global Mining Guidelines Group'<|MERGE_RESOLUTION|>--- conflicted
+++ resolved
@@ -8,11 +8,7 @@
 from .blockmodel import RegularBlockModel
 from .composite import CompositeElement
 from .data import (
-<<<<<<< HEAD
-    Array, Legend, CategoryData, Colormap, NumericData,
-=======
-    Array, Colormap, Legend, MappedData, NumericData, StringData, VectorData
->>>>>>> 640b1b84
+    Array, CategoryData, Colormap, Legend, NumericData, StringData, VectorData
 )
 from .lineset import LineSetElement
 from .pointset import PointSetElement
