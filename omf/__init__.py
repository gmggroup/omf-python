"""omf: API library for Open Mining Format file interchange format"""
from __future__ import absolute_import
from __future__ import division
from __future__ import print_function
from __future__ import unicode_literals

from .base import Project
<<<<<<< HEAD
from .blockmodel import TensorBlockModel, RegularBlockModel, RegularSubBlockModel
=======
from .blockmodel import RegularBlockModel
from .composite import CompositeElement
>>>>>>> bf0cfaa4
from .data import (ColorArray, ColorData,
                   DateTimeArray, DateTimeColormap, DateTimeData,
                   Int2Array, Int3Array,
                   Legend, MappedData,
                   ScalarArray, ScalarColormap, ScalarData,
                   StringArray, StringData,
                   Vector2Array, Vector2Data,
                   Vector3Array, Vector3Data)
from .lineset import LineSetElement
from .pointset import PointSetElement
from .surface import SurfaceElement, SurfaceGridElement
<<<<<<< HEAD
from .texture import ImageTexture
=======
from .texture import ProjectedTexture, UVMappedTexture
from .volume import VolumeGridElement
>>>>>>> bf0cfaa4

from .fileio import OMFReader, OMFWriter

__version__ = '1.0.1'
__author__ = 'Global Mining Guidelines Group'
__license__ = 'MIT License'
__copyright__ = 'Copyright 2019 Global Mining Guidelines Group'<|MERGE_RESOLUTION|>--- conflicted
+++ resolved
@@ -5,12 +5,8 @@
 from __future__ import unicode_literals
 
 from .base import Project
-<<<<<<< HEAD
 from .blockmodel import TensorBlockModel, RegularBlockModel, RegularSubBlockModel
-=======
-from .blockmodel import RegularBlockModel
 from .composite import CompositeElement
->>>>>>> bf0cfaa4
 from .data import (ColorArray, ColorData,
                    DateTimeArray, DateTimeColormap, DateTimeData,
                    Int2Array, Int3Array,
@@ -22,12 +18,7 @@
 from .lineset import LineSetElement
 from .pointset import PointSetElement
 from .surface import SurfaceElement, SurfaceGridElement
-<<<<<<< HEAD
-from .texture import ImageTexture
-=======
 from .texture import ProjectedTexture, UVMappedTexture
-from .volume import VolumeGridElement
->>>>>>> bf0cfaa4
 
 from .fileio import OMFReader, OMFWriter
 
