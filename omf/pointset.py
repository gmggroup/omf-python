"""pointset.py: PointSet element and geometry"""
from __future__ import absolute_import
from __future__ import division
from __future__ import print_function
from __future__ import unicode_literals

import properties

from .base import ProjectElement
from .data import ArrayInstanceProperty
from .texture import HasTexturesMixin


class PointSetElement(ProjectElement, HasTexturesMixin):
    """Contains point set spatial information and attributes"""
<<<<<<< HEAD
    class_type = 'org.omf.v2.element.pointset'

    vertices = properties.Instance(
=======
    vertices = ArrayInstanceProperty(
>>>>>>> a390b701
        'Spatial coordinates of points relative to point set origin',
        shape=('*', 3),
        dtype=float,
    )
    subtype = properties.StringChoice(
        'Category of PointSet',
        choices=('point', 'collar', 'blasthole'),
        default='point',
    )

    _valid_locations = ('vertices',)

    def location_length(self, location):
        """Return correct data length based on location"""
        return self.num_nodes

    @property
    def num_nodes(self):
        """Number of nodes (vertices)"""
        return len(self.vertices.array)

    @property
    def num_cells(self):
        """Number of cell centers (same as nodes)"""
        return self.num_nodes<|MERGE_RESOLUTION|>--- conflicted
+++ resolved
@@ -13,13 +13,9 @@
 
 class PointSetElement(ProjectElement, HasTexturesMixin):
     """Contains point set spatial information and attributes"""
-<<<<<<< HEAD
     class_type = 'org.omf.v2.element.pointset'
 
-    vertices = properties.Instance(
-=======
     vertices = ArrayInstanceProperty(
->>>>>>> a390b701
         'Spatial coordinates of points relative to point set origin',
         shape=('*', 3),
         dtype=float,
